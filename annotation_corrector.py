--- conflicted
+++ resolved
@@ -13,9 +13,9 @@
 from qt_interface import run_interface
 
 
-<<<<<<< HEAD
+
 logging.basicConfig(level=logging.INFO)
-=======
+
 IMAGE_EXTENSIONS = {
     ".jpg",
     ".jpeg",
@@ -25,7 +25,7 @@
     ".tiff",
     ".webp",
 }
->>>>>>> b27f291f
+
 
 
 def load_labels(label_file: str) -> List[str]:
@@ -89,17 +89,14 @@
     labels = []
     label_files = []
 
-<<<<<<< HEAD
-    for img_path in image_paths:
-        try:
-            image = Image.open(img_path).convert('RGB')
-        except (OSError, ValueError) as e:
-            logging.error("Failed to open image %s: %s", img_path, e)
-            continue
-=======
+
     for img_path in tqdm(image_paths, desc="Processing images"):
-        image = Image.open(img_path).convert('RGB')
->>>>>>> b27f291f
+
+      try:
+          image = Image.open(img_path).convert('RGB')
+      except (OSError, ValueError) as e:
+          logging.error("Failed to open image %s: %s", img_path, e)
+          continue
         processed = preprocess(image)
         base = os.path.splitext(os.path.basename(img_path))[0]
         label_file = os.path.join(args.corrected, base + '.txt')
